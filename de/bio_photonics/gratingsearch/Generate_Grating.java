--- conflicted
+++ resolved
@@ -104,15 +104,6 @@
 	int ang=0;
 	for ( Grating [] gr : gratList.get(nr) ) {
 	    for (int pha =0; pha<nrPhases; pha++) {
-<<<<<<< HEAD
-		double phase = pha*Math.PI*2/nrPhases;
-
-		Vec2d.Real pttr = Vec2d.createReal(width,height);
-		for ( Grating gri : gr ) {
-		    gri.writeToVector( pttr , phase );
-		    img.addImage( pttr, String.format("wl: %4.0f a: %d, pha: %d", gri.wavelength, ang, pha*360/nrPhases));
-		}
-=======
 			double phase = pha*Math.PI*2/nrPhases;
 			ImageVector pttr = ImageVector.create(width,height);
 			for ( Grating gri : gr ) {
@@ -123,7 +114,6 @@
 					IJ.save(tmpIP, String.format("%s/%s_wl%.0f_ang%d_pha%d.bmp", path, prefix, gri.wavelength, ang, pha*360/nrPhases));
 				}
 			}
->>>>>>> 2f304dd3
 	    }
 	    ang++;
 	}
